--- conflicted
+++ resolved
@@ -1,13 +1,7 @@
 from __future__ import absolute_import
 
 from bokeh.io import save
-<<<<<<< HEAD
-from bokeh.models import Label
-from bokeh.plotting import figure
-=======
 from bokeh.models import Plot, Range1d, Label, LinearAxis
-from selenium.webdriver.common.action_chains import ActionChains
->>>>>>> 4e3c922b
 
 import pytest
 pytestmark = pytest.mark.integration
@@ -19,13 +13,9 @@
 def test_label(output_file_url, selenium, screenshot):
 
     # Have to specify x/y range as labels aren't included in the plot area solver
-<<<<<<< HEAD
-    plot = figure(height=HEIGHT, width=WIDTH, x_range=(0, 10), y_range=(0, 10), tools='')
-=======
     plot = Plot(plot_height=HEIGHT, plot_width=WIDTH,
                 x_range=Range1d(0, 10), y_range=Range1d(0, 10),
                 toolbar_location=None)
->>>>>>> 4e3c922b
 
     label1 = Label(x=1, y=6, x_offset=25, y_offset=25,
                    text=["Demo Label"],
@@ -51,20 +41,20 @@
                    border_line_color='black', border_line_width=2, border_line_dash='8 4',
                    render_mode='css')
 
-<<<<<<< HEAD
     label_above = Label(
-        x=0, y=0, text=["Label in above panel"],
-        x_units='screen', y_units='screen',
+        x=0, y=0, text=["Label in above panel"], x_units='screen', y_units='screen',
         text_font_size='38pt', text_color='firebrick', text_alpha=0.9,
-        background_fill_color='aliceblue'
     )
 
     label_left = Label(
-        x=0, y=100, text=["Label in left panel"],
-        x_units='screen', y_units='screen',
+        x=0, y=0, text=["Label in left panel"],
+        x_units='screen', y_units='screen', angle=90, angle_units='deg',
         text_font_size='18pt', text_color='firebrick', text_alpha=0.9,
-        background_fill_color='aliceblue'
+        background_fill_color='aliceblue', text_baseline='top',
     )
+
+    plot.add_layout(LinearAxis(), 'below')
+    plot.add_layout(LinearAxis(), 'left')
 
     plot.add_layout(label1)
     plot.add_layout(label2)
@@ -72,12 +62,6 @@
     plot.add_layout(label4)
     plot.add_layout(label_above, 'above')
     plot.add_layout(label_left, 'left')
-=======
-    plot.renderers.extend([label1, label2, label3, label4])
-
-    plot.add_layout(LinearAxis(), 'below')
-    plot.add_layout(LinearAxis(), 'left')
->>>>>>> 4e3c922b
 
     # Save the plot and start the test
     save(plot)
