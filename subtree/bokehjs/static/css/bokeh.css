--- conflicted
+++ resolved
@@ -39,8 +39,6 @@
   z-index: -5;
 }
 
-<<<<<<< HEAD
-=======
 .plotview{
     clear : both;
 }
@@ -63,7 +61,6 @@
   z-index: -5;
 }
 
->>>>>>> 81d8150e
 .shading {display:block; border:1px dashed green; position: absolute; z-index:100;}
 .gridplot_container {position: relative;}
 .gridplot_container .gp_plotwrapper {position:absolute;}
