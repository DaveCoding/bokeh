""" Collection of core plotting objects, which can be represented in the
Javascript layer.  The object graph formed by composing the objects in
this module can be stored as a backbone.js model graph, and stored in a
plot server or serialized into JS for embedding in HTML or an IPython
notebook.
"""
from __future__ import absolute_import

import logging
logger = logging.getLogger(__file__)

import warnings

import numpy as np
from six import string_types

from . import _glyph_functions
from .enums import DatetimeUnits, Dimension, Location, MapType, Orientation, Units
from .glyphs import Glyph
from .mixins import LineProps, TextProps
from .plot_object import PlotObject
from .properties import (
    Datetime, HasProps, Dict, Enum, Either, Float, Instance, Int,
    List, String, Color, Include, Bool, Tuple, Any
)
from . import palettes
from .query import find
from .utils import nice_join

# TODO (bev) dupe, move to utils
class _list_attr_splat(list):
    def __setattr__(self, attr, value):
        for x in self:
            setattr(x, attr, value)

class DataSource(PlotObject):
    """ Base class for data sources """
    # List of names of the fields of each tuple in self.data
    # ordering is incoporated here
    column_names = List(String)
    selected = List(Int) # index of selected points

    def columns(self, *columns):
        """ Returns a ColumnsRef object that points to a column or set of
        columns on this data source
        """
        return ColumnsRef(source=self, columns=list(columns))

class ColumnsRef(HasProps):
    source = Instance(DataSource)
    columns = List(String)

class ColumnDataSource(DataSource):
    # Maps names of columns to sequences or arrays
    data = Dict(String, Any)

    # Maps field/column name to a DataRange or FactorRange object. If the
    # field is not in the dict, then a range is created automatically.
    cont_ranges = Dict(String, Instance(".objects.Range"))
    discrete_ranges = Dict(String, Instance(".objects.Range"))

    def __init__(self, *args, **kw):
        """ Modify the basic DataSource/PlotObj constructor so that if we
        are called with a single argument that is a dict, then we treat
        that implicitly as our "data" attribute.
        """
        if len(args) == 1 and "data" not in kw:
            kw["data"] = args[0]
        raw_data = kw.pop("data", {})
        if not isinstance(raw_data, dict):
            import pandas as pd
            if isinstance(raw_data, pd.DataFrame):
                raw_data = self.from_df(raw_data)
            else:
                raise ValueError("expected a dict or pandas.DataFrame, got %s" % raw_data)
        for name, data in raw_data.items():
            self.add(data, name)
        super(ColumnDataSource, self).__init__(**kw)

    @classmethod
    def from_df(cls, raw_data):
        dfindex = raw_data.index
        new_data = {}
        for colname in raw_data:
            new_data[colname] = raw_data[colname].tolist()
        if dfindex.name:
            new_data[dfindex.name] = dfindex.tolist()
        elif dfindex.names and not all([x is None for x in dfindex.names]):
            new_data["_".join(dfindex.names)] = dfindex.tolist()
        else:
            new_data["index"] = dfindex.tolist()
        return new_data

    def to_df(self):
        """convert data source to pandas dataframe
        local import of pandas because of possible compatability issues (pypy?)
        if we have column_names set, we use those, otherwise we let
        pandas infer the column names.  column_names can be used to
        either order or filter the columns here.
        """
        import pandas as pd
        if self.column_names:
            return pd.DataFrame(self.data, columns=self.column_names)
        else:
            return pd.DataFrame(self.data)

    def add(self, data, name=None):
        """ Appends the data to the list of columns.  Returns the name
        that was inserted.
        """
        if name is None:
            n = len(self.data)
            while "Series %d"%n in self.data:
                n += 1
            name = "Series %d"%n
        self.column_names.append(name)
        self.data[name] = data
        return name

    def remove(self, name):
        try:
            self.column_names.remove(name)
            del self.data[name]
        except (ValueError, KeyError):
            warnings.warn("Unable to find column '%s' in datasource" % name)

class ServerDataSource(DataSource):
    data_url = String()
    owner_username = String()

    # allow us to add some data that isn't on the remote source
    # and join it to the remote data
    data = Dict(String, Any)

    # Paramters of data transformation operations
    # The 'Any' is used to pass primtives around.  Minimally, a tag to say which downsample routine to use.  In some downsamplers, parameters are passed this way too.
    # TODO: Find/create a property type for 'any primitive/atomic value'
    transform = Dict(String,Either(Instance(PlotObject), Any))

class Range(PlotObject):
    pass

class Range1d(Range):
    """ Represents a fixed range [start, end] in a scalar dimension. """
    start = Either(Float, Datetime, Int)
    end = Either(Float, Datetime, Int)

class DataRange(Range):
    sources = List(Instance(ColumnsRef))

    def finalize(self, models):
        props = super(DataRange, self).finalize(models)
        props['sources'] = [ ColumnsRef(**source) for source in props['sources'] ]
        return props

class DataRange1d(DataRange):
    """ Represents an auto-fitting range in a scalar dimension. """
    rangepadding = Float(0.1)
    start = Float
    end = Float

class FactorRange(Range):
    """ Represents a range in a categorical dimension """
    factors = List(Any)

class Renderer(PlotObject):
    pass

class Ticker(PlotObject):
    """ Base class for all ticker types. """
    num_minor_ticks = Int(5)

class AdaptiveTicker(Ticker):
    """ Generate nice round ticks at any magnitude.

    Creates ticks that are `base` multiples of a set of given
    mantissas. For example, with base=10 and mantissas=[1, 2, 5] this
    ticker will generate the sequence:

            ..., 0.1, 0.2, 0.5, 1, 2, 5, 10, 20, 50, 100, ...

    Attributes:
        base (float) : multiplier for scaling mantissas
        mantissas list(float) : numbers to generate multiples of
        min_interval (float) : smallest interval between two ticks
        max_interval (float) : largest interval between two ticks

    """
    base = Float(10.0)
    mantissas = List(Float, [2, 5, 10])
    min_interval = Float(0.0)
    max_interval = Float(100.0)

class CompositeTicker(Ticker):
    """ Combine different tickers at different scales.

    Uses the `min_interval` and `max_interval` interval attributes of the
    tickers to order the tickers. The supplied tickers should be in order.
    Specifically, if S comes before T, then it should be the case that:

        S.get_max_interval() < T.get_min_interval()

    Attributes:
        tickers (Ticker) : a list of tickers in increasing interval size

    """
    tickers = List(Instance(Ticker))

class SingleIntervalTicker(Ticker):
    """ Generate evenly spaced ticks at a fixed interval regardless of scale.

    Attributes:
        interval (float) : interval between two ticks
    """
    interval = Float

class DaysTicker(Ticker):
    """ Generate ticks spaced apart by specific, even multiples of days.

    Attributes:
        days (int) : intervals of days to use

    """
    days = List(Int)

class MonthsTicker(Ticker):
    """ Generate ticks spaced apart by specific, even multiples of months.

    Attributes:
        months (int) : intervals of months to use

    """
    months = List(Int)

class YearsTicker(Ticker):
    """ Generate ticks spaced even numbers of years apart. """
    pass

class BasicTicker(Ticker):
    """ Generate ticks on a linear scale. """
    pass

class LogTicker(Ticker):
    """ Generate ticks on a log scale. """
    pass

class CategoricalTicker(Ticker):
    """ Generate ticks for categorical ranges. """
    pass

class DatetimeTicker(Ticker):
    """ Generate nice ticks across different date and time scales. """
    pass

class TickFormatter(PlotObject):
    """ Base class for all tick formatter types. """
    pass

class BasicTickFormatter(TickFormatter):
    """ Format ticks as generic numbers from a continuous numeric range

    Attributes:
        precision ('auto' or int) : how many digits of precision to display
        use_scientific (bool) : whether to switch to scientific notation
            when to switch controlled by `power_limit_low` and `power_limit_high`
        power_limit_high (int) : use scientific notation on numbers this large
        power_limit_low (int) : use scientific notation on numbers this small

    """
    precision = Either(Enum('auto'), Int)
    use_scientific = Bool(True)
    power_limit_high = Int(5)
    power_limit_low = Int(-3)

class LogTickFormatter(TickFormatter):
    """ Format ticks as powers of 10.

    Often useful in conjuction with a `LogTicker`

    """
    pass

class CategoricalTickFormatter(TickFormatter):
    """ Format ticks as categories from categorical ranges"""
    pass

class DatetimeTickFormatter(TickFormatter):
    """ Represents a categorical tick formatter for an axis object """
    formats = Dict(Enum(DatetimeUnits), List(String))

<<<<<<< HEAD
class ColorMapper(PlotObject):
    ''' Base class for color mapper objects. '''
    pass

class LinearColorMapper(ColorMapper):

    # TODO (bev) use Array property
    palette = Any # Array
    low = Float
    high = Float

    reserve_color = Color("#ffffff") #TODO: What is the color code for transparent???
    reserve_val = Float(default=None)

    def __init__(self, *args, **kwargs):
        pal = args[0] if len(args) > 0 else kwargs.get('palette', [])
        
        if isinstance(pal, string_types):
            palette = getattr(palettes, pal, None)
            if palette is None:
                raise ValueError("Unknown palette name '%s'" % pal)
            kwargs['palette'] = np.array(palette)
        else:
            if not all(isinstance(x, string_types) and x.startswith('#') for x in pal):
                raise ValueError("Malformed palette: '%s'" % pal)
            kwargs['palette'] = np.array(pal)

        super(LinearColorMapper, self).__init__(**kwargs)

    def map_from_index(self, indices):
        return self.palette[np.array(indices)]

    def map_from_value(self, values):
        x = np.array(values)

        if self.low: low = self.low
        else: low = min(values)

        if self.high: high = self.high
        else: high = max(values)

        N = len(self.palette)
        scale = N/float(high-low)
        offset = -scale*low

        indices = np.floor(x*scale+offset).astype('int')
        indices[indices==len(self.palette)] -= 1
        return self.palette[indices]

    def reverse(self):
        self.palette = self.palette[::-1]

class Glyph(Renderer):
    __view_model__ = "GlyphRenderer" # TODO: rename Glyph -> GlyphRenderer and remove this

=======
class GlyphRenderer(Renderer):
>>>>>>> 2e74be5c
    server_data_source = Instance(ServerDataSource)
    data_source = Instance(DataSource)
    x_range_name = String('default')
    y_range_name = String('default')

    # How to intepret the values in the data_source
    units = Enum(Units)

    glyph = Instance(Glyph)

    # Optional glyph used when data is selected.
    selection_glyph = Instance(Glyph)
    # Optional glyph used when data is unselected.
    nonselection_glyph = Instance(Glyph)


class Widget(PlotObject):
    disabled = Bool(False)

class Canvas(PlotObject):
    # TODO (bev) remove default dims here, see #561
    def __init__(self, canvas_height=600, canvas_width=600, **kwargs):
        kwargs['canvas_width'] = canvas_width
        kwargs['canvas_height'] = canvas_height
        super(Canvas, self).__init__(**kwargs)
    botton_bar = Bool(True)
    canvas_height = Int(600)
    canvas_width = Int(600)
    map = Bool(False)
    use_hdpi = Bool(True)

class Plot(Widget):
    """ Object representing a plot, containing glyphs, guides, annotations.
    """

    def __init__(self, **kwargs):
        if 'border_symmetry' in kwargs:
            border_symmetry = kwargs.pop('border_symmetry')
            if border_symmetry is None: border_symmetry = ""
            kwargs.setdefault('h_symmetry', 'h' in border_symmetry or 'H' in border_symmetry)
            kwargs.setdefault('v_symmetry', 'v' in border_symmetry or 'V' in border_symmetry)
        super(Plot, self).__init__(**kwargs)

    def select(self, selector):
        ''' Query this object and all of its references for objects that
        match the given selector.

        Args:
            selector (JSON-like) :

        Returns:
            seq[PlotObject]

        '''
        return _list_attr_splat(find(self.references(), selector, {'plot': self}))

    def row(self, row, gridplot):
        ''' Return whether this plot is in a given row of a GridPlot.

        Args:
            row (int) : index of the row to test
            gridplot (GridPlot) : the GridPlot to check

        Returns:
            bool

        '''
        return self in gridplot.row(row)

    def column(self, col, gridplot):
        ''' Return whether this plot is in a given column of a GridPlot.

        Args:
            col (int) : index of the column to test
            gridplot (GridPlot) : the GridPlot to check

        Returns:
            bool

        '''
        return self in gridplot.column(col)

    def add_layout(self, obj, place='center'):
        ''' Adds an object to the plot in a specified place.

        Args:
            obj (PlotObject) : the object to add to the Plot
            place (str, optional) : where to add the object (default: 'center')
                Valid places are: 'left', 'right', 'above', 'below', 'center'.

        Returns:
            None

        '''
        valid_places = ['left', 'right', 'above', 'below', 'center']
        if place not in valid_places:
            raise ValueError(
                "Invalid place '%s' specified. Valid place values are: %s" % (place, nice_join(valid_places))
            )

        if hasattr(obj, 'plot'):
            if obj.plot is not None:
                 raise ValueError("object to be added already has 'plot' attribute set")
            obj.plot = self

        self.renderers.append(obj)

        if place is not 'center':
            getattr(self, place).append(obj)

    def add_tools(self, *tools):
        ''' Adds an tools to the plot.

        Args:
            *tools (Tool) : the tools to add to the Plot

        Returns:
            None

        '''
        if not all(isinstance(tool, Tool) for tool in tools):
            raise ValueError("All arguments to add_tool must be Tool subclasses.")

        for tool in tools:
            if tool.plot is not None:
                 raise ValueError("tool %s to be added already has 'plot' attribute set" % tools)
            tool.plot = self
            self.tools.append(tool)

    def add_glyph(self, source, glyph, **kw):
        ''' Adds a glyph to the plot with associated data sources and ranges.

        This function will take care of creating and configurinf a Glyph object,
        and then add it to the plot's list of renderers.

        Args:
            source: (ColumnDataSource) : a data source for the glyphs to all use
            glyph (Glyph) : the glyph to add to the Plot

        Keyword Arguments:
            Any additional keyword arguments are passed on as-is to the
            Glyph initializer.

        Returns:
            glyph : Glyph

        '''
        if not isinstance(glyph, Glyph):
            raise ValueError("glyph arguments to add_glyph must be Glyph subclass.")

        g = GlyphRenderer(data_source=source, glyph=glyph, **kw)
        self.renderers.append(g)
        return g

    data_sources = List(Instance(DataSource))

    x_range = Instance(Range)
    y_range = Instance(Range)
    x_mapper_type = String('auto')
    y_mapper_type = String('auto')

    extra_x_ranges = Dict(String, Instance(Range1d))
    extra_y_ranges = Dict(String, Instance(Range1d))

    title = String('')
    title_props = Include(TextProps)
    outline_props = Include(LineProps)

    # A list of all renderers on this plot; this includes guides as well
    # as glyph renderers
    renderers = List(Instance(Renderer))
    tools = List(Instance(".objects.Tool"))

    left = List(Instance(PlotObject))
    right = List(Instance(PlotObject))
    above = List(Instance(PlotObject))
    below = List(Instance(PlotObject))

    toolbar_location = Enum(Location)

    plot_height = Int(600)
    plot_width = Int(600)

    background_fill = Color("white")
    border_fill = Color("white")

    min_border_top = Int(50)
    min_border_bottom = Int(50)
    min_border_left = Int(50)
    min_border_right = Int(50)
    min_border = Int(50)

    h_symmetry = Bool(True)
    v_symmetry = Bool(False)

    annular_wedge     = _glyph_functions.annular_wedge
    annulus           = _glyph_functions.annulus
    arc               = _glyph_functions.arc
    asterisk          = _glyph_functions.asterisk
    bezier            = _glyph_functions.bezier
    circle            = _glyph_functions.circle
    circle_cross      = _glyph_functions.circle_cross
    circle_x          = _glyph_functions.circle_x
    cross             = _glyph_functions.cross
    diamond           = _glyph_functions.diamond
    diamond_cross     = _glyph_functions.diamond_cross
    image             = _glyph_functions.image
    image_rgba        = _glyph_functions.image_rgba
    image_url         = _glyph_functions.image_url
    inverted_triangle = _glyph_functions.inverted_triangle
    line              = _glyph_functions.line
    multi_line        = _glyph_functions.multi_line
    oval              = _glyph_functions.oval
    patch             = _glyph_functions.patch
    patches           = _glyph_functions.patches
    quad              = _glyph_functions.quad
    quadratic         = _glyph_functions.quadratic
    ray               = _glyph_functions.ray
    rect              = _glyph_functions.rect
    segment           = _glyph_functions.segment
    square            = _glyph_functions.square
    square_cross      = _glyph_functions.square_cross
    square_x          = _glyph_functions.square_x
    text              = _glyph_functions.text
    triangle          = _glyph_functions.triangle
    wedge             = _glyph_functions.wedge
    x                 = _glyph_functions.x

class GMapOptions(HasProps):
    lat = Float
    lng = Float
    zoom = Int(12)
    map_type = Enum(MapType)

class GMapPlot(Plot):
    map_options = Instance(GMapOptions)

class GeoJSOptions(HasProps):
    lat = Float
    lng = Float
    zoom = Int(12)

class GeoJSPlot(Plot):
    map_options = Instance(GeoJSOptions)

class GridPlot(Plot):
    """ A 2D grid of plots """

    children = List(List(Instance(Plot)))
    border_space = Int(0)

    def select(self, selector):
        ''' Query this object and all of its references for objects that
        match the given selector.

        Args:
            selector (JSON-like) :

        Returns:
            seq[PlotObject]

        '''
        return _list_attr_splat(find(self.references(), selector, {'gridplot': self}))

    def column(self, col):
        ''' Return a given column of plots from this GridPlot.

        Args:
            col (int) : index of the column to return

        Returns:
            seq[Plot] : column of plots

        '''
        try:
            return [row[col] for row in self.children]
        except:
            return []

    def row(self, row):
        ''' Return a given row of plots from this GridPlot.

        Args:
            rwo (int) : index of the row to return

        Returns:
            seq[Plot] : rwo of plots

        '''
        try:
            return self.children[row]
        except:
            return []


class GuideRenderer(Renderer):
    plot = Instance(Plot)

    def __init__(self, **kwargs):
        super(GuideRenderer, self).__init__(**kwargs)

        if self.plot is not None:
            if self not in self.plot.renderers:
                self.plot.renderers.append(self)

class Axis(GuideRenderer):
    type = String("axis")

    location = Either(Enum('auto'), Enum(Location))
    bounds = Either(Enum('auto'), Tuple(Float, Float))

    x_range_name = String('default')
    y_range_name = String('default')

    ticker = Instance(Ticker)
    formatter = Instance(TickFormatter)

    axis_label = String
    axis_label_standoff = Int
    axis_label_props = Include(TextProps)

    major_label_standoff = Int
    major_label_orientation = Either(Enum("horizontal", "vertical"), Float)
    major_label_props = Include(TextProps)

    axis_props = Include(LineProps)
    major_tick_props = Include(LineProps)

    major_tick_in = Int
    major_tick_out = Int

class ContinuousAxis(Axis):
    pass

class LinearAxis(ContinuousAxis):
    def __init__(self, ticker=None, formatter=None, **kwargs):
        if ticker is None:
            ticker = BasicTicker()
        if formatter is None:
            formatter = BasicTickFormatter()
        super(LinearAxis, self).__init__(ticker=ticker, formatter=formatter, **kwargs)

class LogAxis(ContinuousAxis):
    def __init__(self, ticker=None, formatter=None, **kwargs):
        if ticker is None:
            ticker = LogTicker(num_minor_ticks=10)
        if formatter is None:
            formatter = LogTickFormatter()
        super(LogAxis, self).__init__(ticker=ticker, formatter=formatter, **kwargs)

class CategoricalAxis(Axis):
    def __init__(self, ticker=None, formatter=None, **kwargs):
        if ticker is None:
            ticker = CategoricalTicker()
        if formatter is None:
            formatter = CategoricalTickFormatter()
        super(CategoricalAxis, self).__init__(ticker=ticker, formatter=formatter, **kwargs)

class DatetimeAxis(LinearAxis):
    axis_label = String("date")
    scale = String("time")
    num_labels = Int(8)
    char_width = Int(10)
    fill_ratio = Float(0.3)

    def __init__(self, ticker=None, formatter=None, **kwargs):
        if ticker is None:
            ticker = DatetimeTicker()
        if formatter is None:
            formatter = DatetimeTickFormatter()
        super(DatetimeAxis, self).__init__(ticker=ticker, formatter=formatter, **kwargs)

class Grid(GuideRenderer):
    """ 1D Grid component """
    type = String("grid")

    dimension = Int(0)
    bounds = String('auto')

    x_range_name = String('default')
    y_range_name = String('default')

    ticker = Instance(Ticker)

    grid_props = Include(LineProps)

class Tool(PlotObject):
    plot = Instance(Plot)

class PanTool(Tool):
    dimensions = List(Enum(Dimension), default=["width", "height"])

class WheelZoomTool(Tool):
    dimensions = List(Enum(Dimension), default=["width", "height"])

class PreviewSaveTool(Tool):
    pass

class ResetTool(Tool):
    pass

class ResizeTool(Tool):
    pass

class TapTool(Tool):
    names = List(String)
    always_active = Bool(True)

class CrosshairTool(Tool):
    pass

class BoxZoomTool(Tool):
    pass

class BoxSelectTool(Tool):
    renderers = List(Instance(Renderer))
    select_every_mousemove = Bool(True)
    dimensions = List(Enum(Dimension), default=["width", "height"])

class BoxSelectionOverlay(Renderer):
    __view_model__ = 'BoxSelection'
    tool = Instance(Tool)

class HoverTool(Tool):
    names = List(String)
    renderers = List(Instance(Renderer))
    tooltips = Dict(String, String)
    always_active = Bool(True)

class ObjectExplorerTool(Tool):
    pass

class DataRangeBoxSelectTool(Tool):
    xselect = List(Instance(Range))
    yselect = List(Instance(Range))

class Legend(Renderer):
    plot = Instance(Plot)
    orientation = Enum(Orientation)
    border_props = Include(LineProps)

    label_props = Include(TextProps)
    label_standoff = Int(15)
    label_height = Int(20)
    label_width = Int(50)

    glyph_height = Int(20)
    glyph_width = Int(20)

    legend_padding = Int(10)
    legend_spacing = Int(3)
    legends = Dict(String, List(Instance(GlyphRenderer)))

class PlotContext(PlotObject):
    """ A container for multiple plot objects. """
    children = List(Instance(PlotObject))

class PlotList(PlotContext):
    # just like plot context, except plot context has special meaning
    # everywhere, so plotlist is the generic one
    pass<|MERGE_RESOLUTION|>--- conflicted
+++ resolved
@@ -288,7 +288,6 @@
     """ Represents a categorical tick formatter for an axis object """
     formats = Dict(Enum(DatetimeUnits), List(String))
 
-<<<<<<< HEAD
 class ColorMapper(PlotObject):
     ''' Base class for color mapper objects. '''
     pass
@@ -305,7 +304,7 @@
 
     def __init__(self, *args, **kwargs):
         pal = args[0] if len(args) > 0 else kwargs.get('palette', [])
-        
+
         if isinstance(pal, string_types):
             palette = getattr(palettes, pal, None)
             if palette is None:
@@ -341,12 +340,7 @@
     def reverse(self):
         self.palette = self.palette[::-1]
 
-class Glyph(Renderer):
-    __view_model__ = "GlyphRenderer" # TODO: rename Glyph -> GlyphRenderer and remove this
-
-=======
 class GlyphRenderer(Renderer):
->>>>>>> 2e74be5c
     server_data_source = Instance(ServerDataSource)
     data_source = Instance(DataSource)
     x_range_name = String('default')
