<<<<<<< HEAD
import pytest
=======
>>>>>>> 87905439
from unittest import skipIf

try:
    from flexx import pyscript
    is_flexx = True
except ImportError as e:
    is_flexx = False

from bokeh.models import FuncTickFormatter, Slider

@skipIf(not is_flexx, "flexx not installed")
def test_functickformatter_from_py_func_no_args():

    def convert_to_minutes(seconds):
        return seconds * 60

    formatter = FuncTickFormatter.from_py_func(convert_to_minutes)
    js_code = pyscript.py2js(convert_to_minutes, 'formatter')

    function_wrapper = formatter.code.replace(js_code, '')

    assert function_wrapper == "function (seconds) {return formatter(seconds)};"
    assert formatter.lang == "javascript"

@skipIf(not is_flexx, "flexx not installed")
def test_functickformatter_from_py_func_with_args():

    slider = Slider()

    def convert_to_minutes(seconds, x=slider):
        return seconds * 60

    formatter = FuncTickFormatter.from_py_func(convert_to_minutes)
    js_code = pyscript.py2js(convert_to_minutes, 'formatter')

    function_wrapper = formatter.code.replace(js_code, '')

    assert function_wrapper == "function (seconds) {return formatter(seconds, x)};"
    assert formatter.args['x'] is slider
    assert formatter.lang == "javascript"

@skipIf(not is_flexx, "flexx not installed")
def test_functickformatter_bad_pyfunc_formats():
    def missing_positional_arg():
        return None
    with pytest.raises(ValueError):
        FuncTickFormatter.from_py_func(missing_positional_arg)

    def missing_positional_arg_with_kwargs(x=5):
        return None
    with pytest.raises(ValueError):
        FuncTickFormatter.from_py_func(missing_positional_arg_with_kwargs)

    def too_many_positional_arguments(x, y):
        return None
    with pytest.raises(ValueError):
        FuncTickFormatter.from_py_func(missing_positional_arg)<|MERGE_RESOLUTION|>--- conflicted
+++ resolved
@@ -1,32 +1,22 @@
-<<<<<<< HEAD
 import pytest
-=======
->>>>>>> 87905439
-from unittest import skipIf
-
-try:
-    from flexx import pyscript
-    is_flexx = True
-except ImportError as e:
-    is_flexx = False
 
 from bokeh.models import FuncTickFormatter, Slider
 
-@skipIf(not is_flexx, "flexx not installed")
+flexx = pytest.importorskip("flexx")
+
 def test_functickformatter_from_py_func_no_args():
 
     def convert_to_minutes(seconds):
         return seconds * 60
 
     formatter = FuncTickFormatter.from_py_func(convert_to_minutes)
-    js_code = pyscript.py2js(convert_to_minutes, 'formatter')
+    js_code = flexx.pyscript.py2js(convert_to_minutes, 'formatter')
 
     function_wrapper = formatter.code.replace(js_code, '')
 
     assert function_wrapper == "function (seconds) {return formatter(seconds)};"
     assert formatter.lang == "javascript"
 
-@skipIf(not is_flexx, "flexx not installed")
 def test_functickformatter_from_py_func_with_args():
 
     slider = Slider()
@@ -35,7 +25,7 @@
         return seconds * 60
 
     formatter = FuncTickFormatter.from_py_func(convert_to_minutes)
-    js_code = pyscript.py2js(convert_to_minutes, 'formatter')
+    js_code = flexx.pyscript.py2js(convert_to_minutes, 'formatter')
 
     function_wrapper = formatter.code.replace(js_code, '')
 
@@ -43,7 +33,6 @@
     assert formatter.args['x'] is slider
     assert formatter.lang == "javascript"
 
-@skipIf(not is_flexx, "flexx not installed")
 def test_functickformatter_bad_pyfunc_formats():
     def missing_positional_arg():
         return None
