--- conflicted
+++ resolved
@@ -347,7 +347,6 @@
             static_path="http://localhost:5006/bokeh/static/"):
         warnings.warn("inject_snippet is deprecated, please use create_html_snippet")
         return self.create_html_snippet(
-<<<<<<< HEAD
             server, embed_base_url, embed_save_loc, static_path)
 
     def _build_server_snippet(self, base_url=False):
@@ -395,7 +394,4 @@
         e_str = '''<script src="%(embed_filename)s" bokeh_plottype="embeddata"
         bokeh_modelid="%(modelid)s" bokeh_modeltype="%(modeltype)s" async="true"></script>
         '''
-        return js_str, e_str % f_dict
-=======
-            server, embed_base_url, embed_save_loc, static_path)
->>>>>>> 99b0349a
+        return js_str, e_str % f_dict