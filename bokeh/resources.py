--- conflicted
+++ resolved
@@ -92,65 +92,7 @@
     return strings
 
 
-<<<<<<< HEAD
-class Resources(object):
-    ''' The Resources class encapsulates information relating to loading or
-    embedding BokehJS code and CSS.
-
-    Args:
-        mode (str) : how should BokehJS be included in output
-
-            See below for descriptions of available modes
-
-        version (str, optional) : what version of BokejJS to load
-
-            Only valid with the ``'cdn'`` mode
-
-        root_dir (str, optional) : root directory for loading BokehJS resources
-
-            Only valid with ``'relative'`` and ``'relative-dev'`` modes
-
-        minified (bool, optional) : whether JavaScript and CSS should be minified or not (default: True)
-
-        root_url (str, optional) : URL and port of Bokeh Server to load resources from
-
-            Only valid with ``'server'`` and ``'server-dev'`` modes
-
-    The following **mode** values are available for configuring a Resource object:
-
-    * ``'inline'`` configure to provide entire BokehJS code and CSS inline
-    * ``'cdn'`` configure to load BokehJS code and CS from ``http://cdn.pydata.org``
-    * ``'server'`` configure to load from a Bokeh Server
-    * ``'server-dev'`` same as ``server`` but supports non-minified JS
-    * ``'relative'`` configure to load relative to the given directory
-    * ``'relative-dev'`` same as ``relative`` but supports non-minified JS
-    * ``'absolute'`` configure to load from the installed Bokeh library static directory
-    * ``'absolute-dev'`` same as ``absolute`` but supports non-minified JS
-
-    Once configured, a Resource object exposes the following public attributes:
-
-    Attributes:
-        logo_url : location of the BokehJS logo image
-        js_raw : any raw JS that needs to be placed inside ``<script>`` tags
-        css_raw : any raw CSS that needs to be places inside ``<style>`` tags
-        js_files : URLs of any JS files that need to be loaded by ``<script>`` tags
-        css_files : URLS od any CSS files that need to be loaed by ``<link>`` tags
-        messages : any informational messages concering this configuration
-
-    These attributes are often useful as template parameters when embedding
-    Bokeh plots.
-
-    '''
-
-    _default_js_files = ["js/bokeh.js", 'js/bokeh-widgets.js']
-    _default_css_files = ["css/bokeh.css", 'css/bokeh-widgets.css']
-
-    _default_js_files_dev = ['js/bokeh.js', 'js/bokeh-widgets.js']
-    _default_css_files_dev = ['css/bokeh.css', 'css/bokeh-widgets.css']
-
-=======
 class BaseResources(object):
->>>>>>> c6ab9471
     _default_root_dir = "."
     _default_root_url = "http://127.0.0.1:5006/"
 
@@ -225,8 +167,8 @@
 
 
 class JSResources(BaseResources):
-    _default_js_files = ["js/bokeh.js"]
-    _default_js_files_dev = ['js/bokeh.js']
+    _default_js_files = ["js/bokeh.js", "js/bokeh-widgets.js"]
+    _default_js_files_dev = ['js/bokeh.js', "js/bokeh-widgets.js"]
 
     def __init__(self, mode='inline', version=None, root_dir=None,
                  minified=True, log_level="info", root_url=None):
@@ -265,8 +207,8 @@
 
 
 class CSSResources(BaseResources):
-    _default_css_files = ["css/bokeh.css"]
-    _default_css_files_dev = ['css/bokeh.css']
+    _default_css_files = ["css/bokeh.css", "css/bokeh-widgets.css"]
+    _default_css_files_dev = ['css/bokeh.css', "css/bokeh-widgets.css"]
 
     def __init__(self, mode='inline', version=None, root_dir=None,
                  minified=True, log_level="info", root_url=None):
