_ = require "underscore"
$ = require "jquery"
Backbone = require "backbone"
kiwi = require "kiwi"
{Expression, Constraint, Operator} = kiwi
{Eq, Le, Ge} = Operator
build_views = require "./build_views"
Canvas = require "./canvas"
CartesianFrame = require "./cartesian_frame"
ContinuumView = require "./continuum_view"
UIEvents = require "./ui_events"
HasParent = require "./has_parent"
LayoutBox = require "./layout_box"
{logger} = require "./logging"
plot_utils = require "./plot_utils"
Solver = require "./solver"
ToolManager = require "./tool_manager"
plot_template = require "./plot_template"
properties = require "./properties"
ToolEvents = require "./tool_events"


# Notes on WebGL support:
# Glyps can be rendered into the original 2D canvas, or in a (hidden)
# webgl canvas that we create below. In this way, the rest of bokehjs
# can keep working as it is, and we can incrementally update glyphs to
# make them use GL.
#
# When the author or user wants to, we try to create a webgl canvas,
# which is saved on the ctx object that gets passed around during drawing.
# The presence (and not-being-false) of the ctx.glcanvas attribute is the
# marker that we use throughout that determines whether we have gl support.

global_gl_canvas = null

MIN_BORDER = 50

get_size_for_available_space = (use_width, use_height, client_width, client_height, aspect_ratio, min_size) =>
    # client_width and height represent the available size

    if use_width
      new_width1 = Math.max(client_width, min_size)
      new_height1 = parseInt(new_width1 / aspect_ratio)
      if new_height1 < min_size
        new_height1 = min_size
        new_width1 = parseInt(new_height1 * aspect_ratio)
    if use_height
      new_height2 = Math.max(client_height, min_size)
      new_width2 = parseInt(new_height2 * aspect_ratio)
      if new_width2 < min_size
        new_width2 = min_size
        new_height2 = parseInt(new_width2 / aspect_ratio)

    if (not use_height) and (not use_width)
      return null  # remain same size
    else if use_height and use_width
      if new_width1 < new_width2
        return [new_width1, new_height1]
      else
        return [new_width2, new_height2]
    else if use_height
     return [new_width2, new_height2]
    else
      return [new_width1, new_height1]

class PlotView extends ContinuumView
  className: "bk-plot"
  template: plot_template

  view_options: () ->
    _.extend({plot_model: @model, plot_view: @}, @options)

  pause: () ->
    @is_paused = true

  unpause: () ->
    @is_paused = false
    @request_render()

  request_render: () =>
    if not @is_paused
      @throttled_render(true)
    return

  remove: () =>
    super()
    # When this view is removed, also remove all of the tools.
    for id, tool_view of @tools
      tool_view.remove()

  initialize: (options) ->
    super(options)
    @pause()

    @model.initialize_layout(@model.solver)

    # compat, to be removed
    @frame = @mget('frame')
    @x_range = @frame.get('x_ranges')['default']
    @y_range = @frame.get('y_ranges')['default']
    @xmapper = @frame.get('x_mappers')['default']
    @ymapper = @frame.get('y_mappers')['default']

    @$el.html(@template())

    @canvas = @mget('canvas')
    @canvas_view = new @canvas.default_view({'model': @canvas})

    @$('.bk-plot-canvas-wrapper').append(@canvas_view.el)

    @canvas_view.render()

    # If requested, try enabling webgl
    if @mget('webgl') or window.location.search.indexOf('webgl=1') > 0
      if window.location.search.indexOf('webgl=0') == -1
        @init_webgl()

    @throttled_render = plot_utils.throttle_animation(@render, 15)

    @outline_props = new properties.Line({obj: @model, prefix: 'outline_'})
    @title_props = new properties.Text({obj: @model, prefix: 'title_'})
    @background_props = new properties.Fill({obj: @model, prefix: 'background_'})
    @border_props = new properties.Fill({obj: @model, prefix: 'border_'})

    @renderers = {}
    @tools = {}

    @levels = {}
    for level in plot_utils.LEVELS
      @levels[level] = {}
    @build_levels()
    @bind_bokeh_events()

    @model.add_constraints(@canvas.solver)
    @listenTo(@canvas.solver, 'layout_update', @request_render)

    @ui_event_bus = new UIEvents({
      tool_manager: @mget('tool_manager')
      hit_area: @canvas_view.$el
    })
    for id, tool_view of @tools
      @ui_event_bus.register_tool(tool_view)

    toolbar_location = @mget('toolbar_location')
    if toolbar_location?
      toolbar_selector = '.bk-plot-' + toolbar_location
      logger.debug("attaching toolbar to #{toolbar_selector} for plot #{@model.id}")
      @tm_view = new ToolManager.View({
        model: @mget('tool_manager')
        el: @$(toolbar_selector)
      })

    @update_dataranges()

    if @mget('responsive')
      throttled_resize = _.throttle(@resize, 100)
      $(window).on("resize", throttled_resize)
      # Just need to wait a small delay so container has a width
      _.delay(@resize, 10)

    @unpause()

    logger.debug("PlotView initialized")

    return this

  init_webgl: () ->

    # We use a global invisible canvas and gl context. By having a global context,
    # we avoid the limitation of max 16 contexts that most browsers have.
    glcanvas = global_gl_canvas
    if not glcanvas?
      global_gl_canvas = glcanvas = document.createElement('canvas')
      opts = {'premultipliedAlpha': true}  # premultipliedAlpha is true by default
      glcanvas.gl = glcanvas.getContext("webgl", opts) || glcanvas.getContext("experimental-webgl", opts)

    # If WebGL is available, we store a reference to the gl canvas on
    # the ctx object, because that's what gets passed everywhere.
    if glcanvas.gl?
      @canvas_view.ctx.glcanvas = glcanvas
    else
      logger.warn('WebGL is not supported, falling back to 2D canvas.')
      # Do not set @canvas_view.ctx.glcanvas

  update_dataranges: () ->
    # Update any DataRange1ds here
    frame = @model.get('frame')
    bounds = {}
    for k, v of @renderers
      bds = v.glyph?.bounds?()
      if bds?
        bounds[k] = bds
    for xr in _.values(frame.get('x_ranges'))
      xr.update?(bounds, 0, @model.id)
    for yr in _.values(frame.get('y_ranges'))
      yr.update?(bounds, 1, @model.id)
    @range_update_timestamp = Date.now()

  map_to_screen: (x, y, x_name='default', y_name='default') ->
    @frame.map_to_screen(x, y, @canvas, x_name, y_name)

<<<<<<< HEAD
  _update_single_range: (rng, range_info, is_panning) ->
      # Prevent range from going outside limits
      # Also ensure that range keeps the same delta when panning
      if rng.get('bound_lower')?
        if rng.get('bound_lower') >= range_info['start']
          range_info['start'] = rng.get('bound_lower')
          if is_panning?
            range_info['end'] = rng.get('end')
      if rng.get('bound_upper')?
        if rng.get('bound_upper') <= range_info['end']
          range_info['end'] = rng.get('bound_upper')
          if is_panning?
            range_info['start'] = rng.get('start')

      # Update the range if necessary
      if rng.get('start') != range_info['start'] or rng.get('end') != range_info['end']
        rng.set(range_info)
        rng.get('callback')?.execute(@model)

  update_range: (range_info, is_panning) ->
    if not range_info?
      range_info = @initial_range_info
    @pause()
    for name, rng of @frame.get('x_ranges')
      @_update_single_range(rng, range_info.xrs[name], is_panning)
    for name, rng of @frame.get('y_ranges')
      @_update_single_range(rng, range_info.yrs[name], is_panning)
=======
  update_range: (range_info) ->
    @pause
    if not range_info?
      for name, rng of @frame.get('x_ranges')
        rng.reset()
      for name, rng of @frame.get('y_ranges')
        rng.reset()
      @update_dataranges()
    else
      for name, rng of @frame.get('x_ranges')
        if rng.get('start') != range_info.xrs[name]['start'] or
            rng.get('end') != range_info.xrs[name]['end']
          rng.have_updated_interactively = true
          rng.set(range_info.xrs[name])
          rng.get('callback')?.execute(@model)
      for name, rng of @frame.get('y_ranges')
        if rng.get('start') != range_info.yrs[name]['start'] or
            rng.get('end') != range_info.yrs[name]['end']
          rng.have_updated_interactively = true
          rng.set(range_info.yrs[name])
          rng.get('callback')?.execute(@model)
>>>>>>> e299ddcb
    @unpause()

  build_levels: () ->
    # should only bind events on NEW views and tools
    old_renderers = _.keys(@renderers)
    views = build_views(@renderers, @mget('renderers'), @view_options())
    renderers_to_remove = _.difference(old_renderers,
                                       _.pluck(@mget('renderers'), 'id'))
    for id_ in renderers_to_remove
      delete @levels.glyph[id_]
    tools = build_views(@tools, @mget('tools'), @view_options())
    for v in views
      level = v.mget('level')
      @levels[level][v.model.id] = v
      v.bind_bokeh_events()
    for t in tools
      level = t.mget('level')
      @levels[level][t.model.id] = t
      t.bind_bokeh_events()
    return this

  bind_bokeh_events: () ->
    for name, rng of @mget('frame').get('x_ranges')
      @listenTo(rng, 'change', @request_render)
    for name, rng of @mget('frame').get('y_ranges')
      @listenTo(rng, 'change', @request_render)
    @listenTo(@model, 'change:renderers', @build_levels)
    @listenTo(@model, 'change:tool', @build_levels)
    @listenTo(@model, 'change', @request_render)
    @listenTo(@model, 'destroy', () => @remove())

  set_initial_range : () ->
    # check for good values for ranges before setting initial range
    good_vals = true
    xrs = {}
    for name, rng of @frame.get('x_ranges')
      if (not rng.get('start')? or not rng.get('end')? or
          _.isNaN(rng.get('start') + rng.get('end')))
        good_vals = false
        break
      xrs[name] = { start: rng.get('start'), end: rng.get('end') }
    if good_vals
      yrs = {}
      for name, rng of @frame.get('y_ranges')
        if (not rng.get('start')? or not rng.get('end')? or
            _.isNaN(rng.get('start') + rng.get('end')))
          good_vals = false
          break
        yrs[name] = { start: rng.get('start'), end: rng.get('end') }
    if good_vals
      @initial_range_info = {
        xrs: xrs
        yrs: yrs
      }
      logger.debug("initial ranges set")
    else
      logger.warn('could not set initial ranges')

  render: (force_canvas=false) ->
    logger.trace("Plot.render(force_canvas=#{force_canvas})")

    if Date.now() - @interactive_timestamp < @mget('lod_interval')
      @interactive = true
      lod_timeout = @mget('lod_timeout')
      setTimeout(() =>
          if @interactive and (Date.now() - @interactive_timestamp) > lod_timeout
            @interactive = false
          @request_render()
        , lod_timeout)
    else
      @interactive = false

    width = @mget("plot_width")
    height = @mget("plot_height")

    if (@canvas.get("canvas_width") != width or
        @canvas.get("canvas_height") != height)
      @canvas._set_dims([width, height], trigger=false)

    super()
    @canvas_view.render(force_canvas)

    if @tm_view?
      @tm_view.render()

    ctx = @canvas_view.ctx

    frame = @model.get('frame')
    canvas = @model.get('canvas')

    for k, v of @renderers
      if v.model.update_layout?
        v.model.update_layout(v, @canvas.solver)

    for k, v of @renderers
      if not @range_update_timestamp? or v.set_data_timestamp > @range_update_timestamp
        @update_dataranges()
        break

    title = @mget('title')
    if title
      @title_props.set_value(@canvas_view.ctx)
      th = ctx.measureText(@mget('title')).ascent + @model.get('title_standoff')
      if th != @model.title_panel.get('height')
        @model.title_panel.set('height', th)

    # Note: -1 to effectively dilate the canvas by 1px
    @model.get('frame').set('width', canvas.get('width')-1)
    @model.get('frame').set('height', canvas.get('height')-1)

    @canvas.solver.update_variables(false)

    # TODO (bev) OK this sucks, but the event from the solver update doesn't
    # reach the frame in time (sometimes) so force an update here for now
    @model.get('frame')._update_mappers()

    frame_box = [
      @canvas.vx_to_sx(@frame.get('left')),
      @canvas.vy_to_sy(@frame.get('top')),
      @frame.get('width'),
      @frame.get('height'),
    ]

    @_map_hook(ctx, frame_box)
    @_paint_empty(ctx, frame_box)

    if ctx.glcanvas
      # Sync canvas size
      ctx.glcanvas.width = @canvas_view.canvas[0].width
      ctx.glcanvas.height = @canvas_view.canvas[0].height
      # Prepare GL for drawing
      gl = ctx.glcanvas.gl
      gl.viewport(0, 0, ctx.glcanvas.width, ctx.glcanvas.height)
      gl.clearColor(0, 0, 0, 0)
      gl.clear(gl.COLOR_BUFFER_BIT || gl.DEPTH_BUFFER_BIT)
      # Clipping
      gl.enable(gl.SCISSOR_TEST)
      flipped_top = ctx.glcanvas.height - (frame_box[1] + frame_box[3])
      gl.scissor(frame_box[0], flipped_top, frame_box[2], frame_box[3])
      # Setup blending
      gl.enable(gl.BLEND)
      gl.blendFuncSeparate(gl.SRC_ALPHA, gl.ONE_MINUS_SRC_ALPHA, gl.ONE_MINUS_DST_ALPHA, gl.ONE)  # premultipliedAlpha == true
      #gl.blendFuncSeparate(gl.ONE_MINUS_DST_ALPHA, gl.DST_ALPHA, gl.ONE_MINUS_DST_ALPHA, gl.ONE)  # Without premultipliedAlpha == false

    if @outline_props.do_stroke
      @outline_props.set_value(ctx)
      ctx.strokeRect.apply(ctx, frame_box)

    @_render_levels(ctx, ['image', 'underlay', 'glyph', 'annotation'], frame_box)

    if ctx.glcanvas
      # Blit gl canvas into the 2D canvas. We need to turn off interpolation, otherwise
      # all gl-rendered content is blurry. The 0.1 offset is to force the samples
      # to be *inside* the pixels, otherwise round-off errors can sometimes cause
      # missing/double scanlines (seen in Chrome).
      for prefix in ['image', 'mozImage', 'webkitImage','msImage']
         ctx[prefix + 'SmoothingEnabled'] = false
      #ctx.globalCompositeOperation = "source-over"  -> OK; is the default
      ctx.drawImage(ctx.glcanvas, 0.1, 0.1)
      for prefix in ['image', 'mozImage', 'webkitImage','msImage']
         ctx[prefix + 'SmoothingEnabled'] = true
      logger.debug('drawing with WebGL')

    @_render_levels(ctx, ['overlay', 'tool'])

    if title
      sx = @canvas.vx_to_sx(@canvas.get('width')/2)
      sy = @canvas.vy_to_sy(
        @model.title_panel.get('bottom') + @model.get('title_standoff'))
      @title_props.set_value(ctx)
      ctx.fillText(title, sx, sy)

    if not @initial_range_info?
      @set_initial_range()

    # TODO - This should only be on in testing
    # @$el.find('canvas').attr('data-hash', ctx.hash());

  resize: () =>
    @resize_width_height(true, false)

  resize_width_height: (use_width, use_height, maintain_ar=true) =>
    # Resize plot based on available width and/or height

    # kiwi.js falls over if we try and resize too small.
    # min_size is currently set in defaults to 120, we can make this
    # user-configurable in the future, as it may not be the right number
    # if people set a large border on their plots, for example.

    avail_width = @.el.clientWidth
    avail_height = @.el.parentNode.clientHeight - 50  # -50 for x ticks
    min_size = @mget('min_size')

    if maintain_ar is false
      # Just change width and/or height; aspect ratio will change
      if use_width and use_height
        @canvas._set_dims([Math.max(min_size, avail_width), Math.max(min_size, avail_height)])
      else if use_width
        @canvas._set_dims([Math.max(min_size, avail_width), @canvas.get('height')])
      else if use_height
        @canvas._set_dims([@canvas.get('width'), Math.max(min_size, avail_height)])
    else
      # Find best size to fill space while maintaining aspect ratio
      ar = @canvas.get('width') / @canvas.get('height')
      w_h = get_size_for_available_space(use_width, use_height, avail_width, avail_height, ar, min_size)
      if w_h?
        @canvas._set_dims(w_h)

  _render_levels: (ctx, levels, clip_region) ->
    ctx.save()

    if clip_region?
      ctx.beginPath()
      ctx.rect.apply(ctx, clip_region)
      ctx.clip()
      ctx.beginPath()

    indices = {}
    for renderer, i in @mget("renderers")
      indices[renderer.id] = i

    sortKey = (renderer_view) -> indices[renderer_view.model.id]

    for level in levels
      renderer_views = _.sortBy(_.values(@levels[level]), sortKey)

      for renderer_view in renderer_views
        renderer_view.render()

    ctx.restore()

  _map_hook: (ctx, frame_box) ->

  _paint_empty: (ctx, frame_box) ->
    @border_props.set_value(ctx)
    ctx.fillRect(0, 0,  @canvas_view.mget('canvas_width'),
                 @canvas_view.mget('canvas_height')) # TODO
    ctx.clearRect(frame_box...)

    @background_props.set_value(ctx)
    ctx.fillRect(frame_box...)

class Plot extends HasParent
  type: 'Plot'
  default_view: PlotView

  initialize: (attrs, options) ->
    super(attrs, options)

    for xr in _.values(@get('extra_x_ranges')).concat(@get('x_range'))
      xr = @resolve_ref(xr)
      plots = xr.get('plots')
      if _.isArray(plots)
        plots = plots.concat(@)
        xr.set('plots', plots)
    for yr in _.values(@get('extra_y_ranges')).concat(@get('y_range'))
      yr = @resolve_ref(yr)
      plots = yr.get('plots')
      if _.isArray(plots)
        plots = plots.concat(@)
        yr.set('plots', plots)

    canvas = new Canvas.Model({
      map: @use_map ? false
      canvas_width: @get('plot_width'),
      canvas_height: @get('plot_height'),
      hidpi: @get('hidpi')
      solver: new Solver()
    })
    @set('canvas', canvas)

    @solver = canvas.get('solver')

    for r in @get('renderers')
      r.set('parent', @)

    @set('tool_manager', new ToolManager.Model({
      tools: @get('tools')
      toolbar_location: @get('toolbar_location')
      logo: @get('logo')
    }))

    logger.debug("Plot initialized")

  initialize_layout: (solver) ->
    canvas = @get('canvas')
    frame = new CartesianFrame.Model({
      x_range: @get('x_range'),
      extra_x_ranges: @get('extra_x_ranges'),
      x_mapper_type: @get('x_mapper_type'),
      y_range: @get('y_range'),
      extra_y_ranges: @get('extra_y_ranges'),
      y_mapper_type: @get('y_mapper_type'),
      solver: solver
    })
    @set('frame', frame)

    # TODO (bev) titles should probably be a proper guide, then they could go
    # on any side, this will do to get the PR merged
    @title_panel = new LayoutBox.Model({solver: solver})
    @title_panel._anchor = @title_panel._bottom
    elts = @get('above')
    elts.push(@title_panel)
    @set('above', elts)

  add_constraints: (solver) ->
    min_border_top    = @get('min_border_top')
    min_border_bottom = @get('min_border_bottom')
    min_border_left   = @get('min_border_left')
    min_border_right  = @get('min_border_right')

    do_side = (solver, min_size, side, cnames, dim, op) =>
      canvas = @get('canvas')
      frame = @get('frame')
      box = new LayoutBox.Model({solver: solver})
      c0 = '_'+cnames[0]
      c1 = '_'+cnames[1]
      solver.add_constraint(
        new Constraint(new Expression(box['_'+dim], -min_size), Ge),
        kiwi.Strength.strong)
      solver.add_constraint(
        new Constraint(new Expression(frame[c0], [-1, box[c1]]),
        Eq))
      solver.add_constraint(
        new Constraint(new Expression(box[c0], [-1, canvas[c0]]),
        Eq))
      last = frame
      elts = @get(side)
      for r in elts
        if r.get('location') ? 'auto' == 'auto'
          r.set('layout_location', side, { silent: true })
        else
          r.set('layout_location', r.get('location'), { silent: true })
        if r.initialize_layout?
          r.initialize_layout(solver)
        solver.add_constraint(
          new Constraint(new Expression(last[c0], [-1, r[c1]]), Eq),
          kiwi.Strength.strong)
        last = r
      padding = new LayoutBox.Model({solver: solver})
      solver.add_constraint(
        new Constraint(new Expression(last[c0], [-1, padding[c1]]), Eq),
        kiwi.Strength.strong)
      solver.add_constraint(
        new Constraint(new Expression(padding[c0], [-1, canvas[c0]]), Eq),
        kiwi.Strength.strong)

    do_side(solver, min_border_top, 'above', ['top', 'bottom'], 'height', Le)
    do_side(solver, min_border_bottom, 'below', ['bottom', 'top'], 'height', Ge)
    do_side(solver, min_border_left, 'left', ['left', 'right'], 'width', Ge)
    do_side(solver, min_border_right, 'right', ['right', 'left'], 'width', Le)

  add_renderers: (new_renderers) ->
    renderers = @get('renderers')
    renderers = renderers.concat(new_renderers)
    @set('renderers', renderers)

  nonserializable_attribute_names: () ->
    super().concat(['solver', 'canvas', 'tool_manager', 'frame', 'min_size'])

  serializable_attributes: () ->
    attrs = super()
    if 'renderers' of attrs
      attrs['renderers'] = _.filter(attrs['renderers'], (r) -> r.serializable_in_document())
    attrs

  defaults: ->
    return _.extend {}, super(), {
      renderers: [],
      tools: [],
      tool_events: new ToolEvents.Model(),
      h_symmetry: true,
      v_symmetry: false,
      x_mapper_type: 'auto',
      y_mapper_type: 'auto',
      plot_width: 600,
      plot_height: 600,
      title: '',
      above: [],
      below: [],
      left: [],
      right: [],
      toolbar_location: "above"
      logo: "normal"
      lod_factor: 10
      lod_interval: 300
      lod_threshold: 2000
      lod_timeout: 500
      webgl: false
      responsive: false
      min_size: 120
      hidpi: true,
      title_standoff: 8,

      x_range: null
      extra_x_ranges: {}

      y_range: null
      extra_y_ranges: {}

      background_fill_color: "#ffffff",
      background_fill_alpha: 1.0,
      border_fill_color: "#ffffff",
      border_fill_alpha: 1.0
      min_border: MIN_BORDER,
      min_border_top: MIN_BORDER,
      min_border_left: MIN_BORDER,
      min_border_bottom: MIN_BORDER,
      min_border_right: MIN_BORDER,

      title_text_font: "helvetica",
      title_text_font_size: "20pt",
      title_text_font_style: "normal",
      title_text_color: "#444444",
      title_text_alpha: 1.0,
      title_text_align: "center",
      title_text_baseline: "alphabetic"

      outline_line_color: '#aaaaaa'
      outline_line_width: 1
      outline_line_alpha: 1.0
      outline_line_join: 'miter'
      outline_line_cap: 'butt'
      outline_line_dash: []
      outline_line_dash_offset: 0
    }

module.exports =
  get_size_for_available_space: get_size_for_available_space
  Model: Plot
  View: PlotView<|MERGE_RESOLUTION|>--- conflicted
+++ resolved
@@ -199,35 +199,6 @@
   map_to_screen: (x, y, x_name='default', y_name='default') ->
     @frame.map_to_screen(x, y, @canvas, x_name, y_name)
 
-<<<<<<< HEAD
-  _update_single_range: (rng, range_info, is_panning) ->
-      # Prevent range from going outside limits
-      # Also ensure that range keeps the same delta when panning
-      if rng.get('bound_lower')?
-        if rng.get('bound_lower') >= range_info['start']
-          range_info['start'] = rng.get('bound_lower')
-          if is_panning?
-            range_info['end'] = rng.get('end')
-      if rng.get('bound_upper')?
-        if rng.get('bound_upper') <= range_info['end']
-          range_info['end'] = rng.get('bound_upper')
-          if is_panning?
-            range_info['start'] = rng.get('start')
-
-      # Update the range if necessary
-      if rng.get('start') != range_info['start'] or rng.get('end') != range_info['end']
-        rng.set(range_info)
-        rng.get('callback')?.execute(@model)
-
-  update_range: (range_info, is_panning) ->
-    if not range_info?
-      range_info = @initial_range_info
-    @pause()
-    for name, rng of @frame.get('x_ranges')
-      @_update_single_range(rng, range_info.xrs[name], is_panning)
-    for name, rng of @frame.get('y_ranges')
-      @_update_single_range(rng, range_info.yrs[name], is_panning)
-=======
   update_range: (range_info) ->
     @pause
     if not range_info?
@@ -249,7 +220,6 @@
           rng.have_updated_interactively = true
           rng.set(range_info.yrs[name])
           rng.get('callback')?.execute(@model)
->>>>>>> e299ddcb
     @unpause()
 
   build_levels: () ->
