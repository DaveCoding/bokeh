--- conflicted
+++ resolved
@@ -30,18 +30,8 @@
   class LegendView extends PlotWidget
     initialize: (options) ->
       super(options)
-<<<<<<< HEAD
-      @label_props = new text_properties(@, @model, 'label_')
-      @border_props = new line_properties(@, @model, 'border_')
-=======
       @label_props = new properties.Text(@, 'label_')
       @border_props = new properties.Line(@, 'border_')
-      if @mget('legend_names')
-        @legend_names = @mget('legend_names')
-      else
-        @legends = @mget('legends')
-        @legend_names =_.keys(@mget('legends'))
->>>>>>> 3163b168
       @need_calc_dims = true
       @listenTo(@plot_model.solver, 'layout_update', () -> @need_calc_dims = true)
 
