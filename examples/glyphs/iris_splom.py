from __future__ import print_function

from math import pi

from bokeh.browserlib import view
from bokeh.document import Document
from bokeh.embed import file_html
from bokeh.glyphs import Circle, Text
from bokeh.objects import (
    BasicTicker, ColumnDataSource, Glyph, Grid, GridPlot, LinearAxis,
    DataRange1d, PanTool, Plot, WheelZoomTool
)
from bokeh.resources import INLINE
from bokeh.sampledata.iris import flowers

colormap = {'setosa': 'red', 'versicolor': 'green', 'virginica': 'blue'}

flowers['color'] = flowers['species'].map(lambda x: colormap[x])


source = ColumnDataSource(
    data=dict(
        petal_length=flowers['petal_length'],
        petal_width=flowers['petal_width'],
        sepal_length=flowers['sepal_length'],
        sepal_width=flowers['sepal_width'],
        color=flowers['color']
    )
)

text_source = ColumnDataSource(
    data=dict(xcenter=[125], ycenter=[135])
)

xdr = DataRange1d(sources=[source.columns("petal_length", "petal_width", "sepal_length", "sepal_width")])
ydr = DataRange1d(sources=[source.columns("petal_length", "petal_width", "sepal_length", "sepal_width")])

def make_plot(xname, yname, xax=False, yax=False, text=None):
    plot = Plot(
        x_range=xdr, y_range=ydr, background_fill="#efe8e2",
        border_fill='white', title="", min_border=2, border_symmetry=None,
        plot_width=250, plot_height=250)

    circle = Circle(x=xname, y=yname, fill_color="color", fill_alpha=0.2, size=4, line_color="color")
    circle_renderer = Glyph(
        data_source = source,
        xdata_range = xdr,
        ydata_range = ydr,
        glyph = circle,
    )
    plot.add_layout(circle_renderer)

    xticker = BasicTicker()
    if xax:
        xaxis = LinearAxis()
        plot.add_layout(xaxis, 'below')
        xticker = xaxis.ticker
    plot.add_layout(Grid(dimension=0, ticker=xticker))

    yticker = BasicTicker()
    if yax:
        yaxis = LinearAxis()
        plot.add_layout(yaxis, 'left')
        yticker = yaxis.ticker
    plot.add_layout(Grid(dimension=1, ticker=yticker))

    plot.add_tools(PanTool(), WheelZoomTool())

    if text:
        text = " ".join(text.split('_'))
        text = Text(
            x={'field':'xcenter', 'units':'screen'},
            y={'field':'ycenter', 'units':'screen'},
            text=[text], angle=pi/4, text_font_style="bold", text_baseline="top",
            text_color="#ffaaaa", text_alpha=0.7, text_align="center", text_font_size="28pt"
        )
        text_renderer = Glyph(
            data_source=text_source,
            xdata_range = xdr,
            ydata_range = ydr,
            glyph = text,
        )
<<<<<<< HEAD
        plot.add_layout(text_renderer)

=======
        plot.renderers.append(text_renderer)
>>>>>>> e42ff75e
    return plot

xattrs = ["petal_length", "petal_width", "sepal_width", "sepal_length"]
yattrs = list(reversed(xattrs))
plots = []

for y in yattrs:
    row = []
    for x in xattrs:
        xax = (y == yattrs[-1])
        yax = (x == xattrs[0])
        text = x if (x==y) else None
        plot = make_plot(x, y, xax, yax, text)
        row.append(plot)
    plots.append(row)

grid = GridPlot(children=plots, title="iris_splom")

doc = Document()
doc.add(grid)

if __name__ == "__main__":
    filename = "iris_splom.html"
    with open(filename, "w") as f:
        f.write(file_html(doc, INLINE, "Iris Data SPLOM"))
    print("Wrote %s" % filename)
    view(filename)<|MERGE_RESOLUTION|>--- conflicted
+++ resolved
@@ -80,12 +80,8 @@
             ydata_range = ydr,
             glyph = text,
         )
-<<<<<<< HEAD
         plot.add_layout(text_renderer)
 
-=======
-        plot.renderers.append(text_renderer)
->>>>>>> e42ff75e
     return plot
 
 xattrs = ["petal_length", "petal_width", "sepal_width", "sepal_length"]
