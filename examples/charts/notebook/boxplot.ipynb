{
<<<<<<< HEAD
 "metadata": {
  "name": "",
  "signature": "sha256:8eb499360598eef63377d0c6d22f9d69433dbbbf302459e1c901c9abb718e8cf"
 },
 "nbformat": 3,
 "nbformat_minor": 0,
 "worksheets": [
  {
   "cells": [
    {
     "cell_type": "code",
     "collapsed": false,
     "input": [
      "from collections import OrderedDict\n",
      "import numpy as np\n",
      "from bokeh.charts import BoxPlot, output_notebook, show\n",
      "from bokeh.sampledata.olympics2014 import data\n",
      "output_notebook()"
     ],
     "language": "python",
     "metadata": {},
     "outputs": []
    },
    {
     "cell_type": "code",
     "collapsed": false,
     "input": [
      "data = {d['abbr']: d['medals'] for d in data['data'] if d['medals']['total'] > 0}\n",
      "\n",
      "countries = sorted(data.keys(), key=lambda x: data[x]['total'], reverse=True)\n",
      "\n",
      "gold = np.array([data[abbr]['gold'] for abbr in countries], dtype=np.float)\n",
      "silver = np.array([data[abbr]['silver'] for abbr in countries], dtype=np.float)\n",
      "bronze = np.array([data[abbr]['bronze'] for abbr in countries], dtype=np.float)\n",
      "\n",
      "medals = OrderedDict(bronze=bronze, silver=silver, gold=gold, fake=gold)"
     ],
     "language": "python",
     "metadata": {},
     "outputs": []
    },
    {
     "cell_type": "code",
     "collapsed": false,
     "input": [
      "boxplot = BoxPlot(\n",
      "    medals, title=\"boxplot, dict input\", xlabel=\"medal type\", ylabel=\"medal count\", \n",
      "    width=600, height=400, marker=\"circle\", outliers=True)\n",
      "show(boxplot)"
     ],
     "language": "python",
     "metadata": {},
     "outputs": []
    },
    {
     "cell_type": "code",
     "collapsed": false,
     "input": [
      "from blaze import Data\n",
      "from pandas import DataFrame\n",
      "from bokeh.plotting import output_notebook, show\n",
      "\n",
      "bmedals = Data(DataFrame(medals), fields=['bronze', 'silver', 'gold', 'FAKE'])\n",
      "boxplot = BoxPlot(bmedals, title=\"boxplot, blaze input\", xlabel=\"medal type\", ylabel=\"medal count\", \n",
      "             width=800, height=600, notebook=True, marker=\"circle\", outliers=True)\n",
      "output_notebook()\n",
      "show(boxplot)"
     ],
     "language": "python",
     "metadata": {},
     "outputs": []
    },
    {
     "cell_type": "code",
     "collapsed": false,
     "input": [],
     "language": "python",
     "metadata": {},
     "outputs": []
    }
   ],
   "metadata": {}
=======
 "cells": [
  {
   "cell_type": "code",
   "execution_count": null,
   "metadata": {
    "collapsed": false
   },
   "outputs": [],
   "source": [
    "from collections import OrderedDict\n",
    "\n",
    "import numpy as np\n",
    "\n",
    "from bokeh.charts import BoxPlot, output_notebook, show\n",
    "from bokeh.sampledata.olympics2014 import data"
   ]
  },
  {
   "cell_type": "code",
   "execution_count": null,
   "metadata": {
    "collapsed": false
   },
   "outputs": [],
   "source": [
    "output_notebook()"
   ]
  },
  {
   "cell_type": "code",
   "execution_count": null,
   "metadata": {
    "collapsed": false
   },
   "outputs": [],
   "source": [
    "data = {d['abbr']: d['medals'] for d in data['data'] if d['medals']['total'] > 0}\n",
    "\n",
    "countries = sorted(data.keys(), key=lambda x: data[x]['total'], reverse=True)\n",
    "\n",
    "gold = np.array([data[abbr]['gold'] for abbr in countries], dtype=np.float)\n",
    "silver = np.array([data[abbr]['silver'] for abbr in countries], dtype=np.float)\n",
    "bronze = np.array([data[abbr]['bronze'] for abbr in countries], dtype=np.float)\n",
    "\n",
    "medals = OrderedDict(bronze=bronze, silver=silver, gold=gold, fake=gold)"
   ]
  },
  {
   "cell_type": "code",
   "execution_count": null,
   "metadata": {
    "collapsed": false
   },
   "outputs": [],
   "source": [
    "boxplot = BoxPlot(\n",
    "    medals, title=\"boxplot, dict input\", xlabel=\"medal type\", ylabel=\"medal count\", \n",
    "    width=600, height=400, marker=\"circle\", outliers=True)\n",
    "show(boxplot)"
   ]
  },
  {
   "cell_type": "code",
   "execution_count": null,
   "metadata": {
    "collapsed": false
   },
   "outputs": [],
   "source": []
>>>>>>> 2c26f543
  }
 ],
 "metadata": {},
 "nbformat": 4,
 "nbformat_minor": 0
}<|MERGE_RESOLUTION|>--- conflicted
+++ resolved
@@ -1,8 +1,7 @@
 {
-<<<<<<< HEAD
  "metadata": {
   "name": "",
-  "signature": "sha256:8eb499360598eef63377d0c6d22f9d69433dbbbf302459e1c901c9abb718e8cf"
+  "signature": "sha256:8f4f515cf539c2ec9c2d7b3caeb12ba9ae36101ffe978c8a53946e0551a94ddc"
  },
  "nbformat": 3,
  "nbformat_minor": 0,
@@ -60,12 +59,10 @@
      "input": [
       "from blaze import Data\n",
       "from pandas import DataFrame\n",
-      "from bokeh.plotting import output_notebook, show\n",
       "\n",
       "bmedals = Data(DataFrame(medals), fields=['bronze', 'silver', 'gold', 'FAKE'])\n",
       "boxplot = BoxPlot(bmedals, title=\"boxplot, blaze input\", xlabel=\"medal type\", ylabel=\"medal count\", \n",
       "             width=800, height=600, notebook=True, marker=\"circle\", outliers=True)\n",
-      "output_notebook()\n",
       "show(boxplot)"
      ],
      "language": "python",
@@ -82,80 +79,6 @@
     }
    ],
    "metadata": {}
-=======
- "cells": [
-  {
-   "cell_type": "code",
-   "execution_count": null,
-   "metadata": {
-    "collapsed": false
-   },
-   "outputs": [],
-   "source": [
-    "from collections import OrderedDict\n",
-    "\n",
-    "import numpy as np\n",
-    "\n",
-    "from bokeh.charts import BoxPlot, output_notebook, show\n",
-    "from bokeh.sampledata.olympics2014 import data"
-   ]
-  },
-  {
-   "cell_type": "code",
-   "execution_count": null,
-   "metadata": {
-    "collapsed": false
-   },
-   "outputs": [],
-   "source": [
-    "output_notebook()"
-   ]
-  },
-  {
-   "cell_type": "code",
-   "execution_count": null,
-   "metadata": {
-    "collapsed": false
-   },
-   "outputs": [],
-   "source": [
-    "data = {d['abbr']: d['medals'] for d in data['data'] if d['medals']['total'] > 0}\n",
-    "\n",
-    "countries = sorted(data.keys(), key=lambda x: data[x]['total'], reverse=True)\n",
-    "\n",
-    "gold = np.array([data[abbr]['gold'] for abbr in countries], dtype=np.float)\n",
-    "silver = np.array([data[abbr]['silver'] for abbr in countries], dtype=np.float)\n",
-    "bronze = np.array([data[abbr]['bronze'] for abbr in countries], dtype=np.float)\n",
-    "\n",
-    "medals = OrderedDict(bronze=bronze, silver=silver, gold=gold, fake=gold)"
-   ]
-  },
-  {
-   "cell_type": "code",
-   "execution_count": null,
-   "metadata": {
-    "collapsed": false
-   },
-   "outputs": [],
-   "source": [
-    "boxplot = BoxPlot(\n",
-    "    medals, title=\"boxplot, dict input\", xlabel=\"medal type\", ylabel=\"medal count\", \n",
-    "    width=600, height=400, marker=\"circle\", outliers=True)\n",
-    "show(boxplot)"
-   ]
-  },
-  {
-   "cell_type": "code",
-   "execution_count": null,
-   "metadata": {
-    "collapsed": false
-   },
-   "outputs": [],
-   "source": []
->>>>>>> 2c26f543
   }
- ],
- "metadata": {},
- "nbformat": 4,
- "nbformat_minor": 0
+ ]
 }